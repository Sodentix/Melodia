--- conflicted
+++ resolved
@@ -60,11 +60,8 @@
                                 <tr v-for="player in leaderboard.slice(3)" :key="player.username" :class="{ highlight: player.username === currentUsername }">
                                 <td>#{{ player.rank }}</td>
                                   <td><a :href="`/profile/${player.username}`">{{ player.username }}</a></td>
-<<<<<<< HEAD
-=======
                                   <td class="hide-mobile">{{ player.winRate }}%</td>
                                   <td class="hide-mobile">{{ player.bestStreak }}</td>
->>>>>>> b1c6c268
                                 <td>{{ player.totalPoints.toLocaleString() }}</td>
                                 </tr>
                             </tbody>
@@ -81,26 +78,19 @@
 import axios from "axios";
 import { Icon } from '@iconify/vue';
 const leaderboard = ref([]);
-<<<<<<< HEAD
-=======
 const userRank = ref(null);
 const currentUsername = ref(null);
->>>>>>> b1c6c268
 const apiRoot = import.meta.env.VITE_API_URL
     ? import.meta.env.VITE_API_URL.replace(/\/$/, '')
     : '';
 
 onMounted(async () => {
   try {
-<<<<<<< HEAD
-    const { data } = await axios.get(apiRoot + "/stats/leaderboard");
-=======
     const { data } = await axios.get(apiRoot + "/stats/leaderboard", {
       headers: {
         Authorization: `Bearer ${localStorage.getItem('melodia_token')}`
       }
     });
->>>>>>> b1c6c268
     console.log(data);
     leaderboard.value = data.leaderboard || [];
     userRank.value = data.userRank;
