const mongoose = require('mongoose');

const userSchema = new mongoose.Schema(
  {
    firstName: {
      type: String,
      required: true,
      trim: true,
      maxlength: 60,
    },
    lastName: {
      type: String,
      required: true,
      trim: true,
      maxlength: 60,
    },
    username: {
      type: String,
      required: true,
      unique: true,
      trim: true,
      lowercase: true,
      minlength: 3,
      maxlength: 30,
      match: /^[a-z0-9_.-]+$/,
      index: true,
    },
    usernameLower: {
      type: String,
      required: true,
      unique: true,
      lowercase: true,
      trim: true,
      minlength: 3,
      maxlength: 30,
      match: /^[a-z0-9_.-]+$/,
      index: true,
    },
    email: {
      type: String,
      required: true,
      unique: true,
      lowercase: true,
      trim: true,
    },
    passwordHash: {
      type: String,
      required: true,
    },
    salt: {
      type: String,
      required: true,
    },
    passwordHistory: {
      type: [
        {
          passwordHash: { type: String, required: true },
          salt: { type: String, required: true },
          changedAt: { type: Date, default: Date.now },
        },
      ],
      default: [],
    },
    emailVerified: {
      type: Boolean,
      default: false,
    },
    emailVerificationToken: {
      type: String,
      required: false,
    },
    emailVerificationExpires: {
      type: Date,
      required: false,
    },
<<<<<<< HEAD
    stats: { type: mongoose.Schema.Types.ObjectId, ref: 'Stats', index: true },
=======
    loginDevices: {
      type: [
        {
          ip: { type: String, trim: true, maxlength: 100 },
          userAgent: { type: String, trim: true, maxlength: 500 },
          countryCode: { type: String, uppercase: true, trim: true, maxlength: 3 },
          lastAttemptAt: { type: Date, default: Date.now },
          lastSuccessAt: { type: Date },
          lastStatus: { type: String, trim: true, maxlength: 60 },
          attemptCount: { type: Number, default: 1, min: 1 },
          blocked: { type: Boolean, default: false },
        },
      ],
      default: [],
    },
>>>>>>> 77d33223
  },
  { timestamps: true }
);

userSchema.pre('validate', function ensureUsernameLower(next) {
  if (typeof this.username === 'string' && this.username.trim()) {
    const normalized = this.username.trim().toLowerCase();
    this.username = normalized;
    this.usernameLower = normalized;
  }
  next();
});

userSchema.methods.ensureStats = async function () {
    const Stats = this.model('Stats');
    if (this.stats) return this.stats;
    const doc = await Stats.findOneAndUpdate(
        { user: this._id },
        { $setOnInsert: { user: this._id } },
        { new: true, upsert: true }
    );
    this.stats = doc._id;
    await this.save();
    return this.stats;
};

module.exports = mongoose.model('User', userSchema);

<|MERGE_RESOLUTION|>--- conflicted
+++ resolved
@@ -73,9 +73,6 @@
       type: Date,
       required: false,
     },
-<<<<<<< HEAD
-    stats: { type: mongoose.Schema.Types.ObjectId, ref: 'Stats', index: true },
-=======
     loginDevices: {
       type: [
         {
@@ -91,7 +88,7 @@
       ],
       default: [],
     },
->>>>>>> 77d33223
+    stats: { type: mongoose.Schema.Types.ObjectId, ref: 'Stats', index: true },
   },
   { timestamps: true }
 );
